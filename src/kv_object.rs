--- conflicted
+++ resolved
@@ -163,15 +163,10 @@
         } else {
             ret.extend_from_slice(Self::Certificate::default().to_bytes().as_ref());
         }
-<<<<<<< HEAD
         if let Some(sigture) = &self.sigture {
             ret.extend_from_slice(sigture.to_bytes().as_ref());
         } else {
             ret.extend_from_slice(Self::Signature::default().to_bytes().as_ref());
-=======
-        if let Some(signature) = &self.signature {
-            ret.extend_from_slice(signature.to_bytes().as_ref());
->>>>>>> 444e8537
         }
         ret.extend_from_slice(self.t_obj.to_bytes().as_ref());
 
