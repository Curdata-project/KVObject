--- conflicted
+++ resolved
@@ -8,11 +8,7 @@
 use rand::RngCore;
 use serde::{Deserialize, Serialize};
 
-<<<<<<< HEAD
 #[derive(Default, Debug, Clone, Serialize, Deserialize)]
-=======
-#[derive(Debug, Clone, Serialize, Deserialize)]
->>>>>>> 444e8537
 pub struct KeyPairSm2(
     pub Keypair<[u8; 32], Sha3, dislog_hal_sm2::PointInner, dislog_hal_sm2::ScalarInner>,
 );
@@ -59,7 +55,6 @@
     }
 }
 
-<<<<<<< HEAD
 impl Bytes for KeyPairSm2 {
     type BytesType = NewU8129;
 
@@ -94,8 +89,6 @@
     }
 }
 
-=======
->>>>>>> 444e8537
 #[derive(Debug, Clone, Serialize, Deserialize)]
 pub struct CertificateSm2(<KeyPairSm2 as asymmetric_crypto::prelude::Keypair>::Public);
 
